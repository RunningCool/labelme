#!/usr/bin/python
# -*- coding: utf-8 -*-

from PyQt4.QtGui import *
from PyQt4.QtCore import *

# FIXME:
# - Add support for highlighting vertices.

# TODO:
# - [opt] Store paths instead of creating new ones at each paint.

DEFAULT_LINE_COLOR = QColor(0, 255, 0, 128)
DEFAULT_FILL_COLOR = QColor(255, 0, 0, 128)
DEFAULT_SELECT_COLOR = QColor(255, 255, 255)

class Shape(object):
    P_SQUARE, P_ROUND = range(2)

    ## The following class variables influence the drawing
    ## of _all_ shape objects.
<<<<<<< HEAD
    line_color = DEFAULT_LINE_COLOR
    fill_color = DEFAULT_FILL_COLOR
    select_color = DEFAULT_SELECT_COLOR
=======
    line_color = QColor(0, 255, 0, 128)
    fill_color = QColor(255, 0, 0, 128)
    sel_fill_color=QColor(0, 128, 255, 155)
    select_color = QColor(255, 255, 255)
>>>>>>> 0055179a
    point_type = P_SQUARE
    point_size = 8
    scale = 1.0

    def __init__(self, label=None, line_color=None):
        self.label = label
        self.points = []
        self.fill = False
        self.selected = False
        if line_color is not None:
            # Override the class line_color attribute
            # with an object attribute. Currently this
            # is used for drawing the pending line a different color.
            self.line_color = line_color

    def addPoint(self, point):
        self.points.append(point)

    def popPoint(self):
        if self.points:
            return self.points.pop()
        return None

    def isClosed(self):
        return len(self.points) > 1 and self[0] == self[-1]

    def paint(self, painter):
        if self.points:
            pen = QPen(self.select_color if self.selected else self.line_color)
            # Try using integer sizes for smoother drawing(?)
            pen.setWidth(max(1, int(round(2.0 / self.scale))))
            painter.setPen(pen)

            line_path = QPainterPath()
            vrtx_path = QPainterPath()

            line_path.moveTo(QPointF(self.points[0]))
            self.drawVertex(vrtx_path, self.points[0])

            for p in self.points[1:]:
                line_path.lineTo(QPointF(p))
                # Skip last element, otherwise its vertex is not filled.
                if p != self.points[0]:
                    self.drawVertex(vrtx_path, p)
            painter.drawPath(line_path)
            painter.fillPath(vrtx_path, self.line_color)
            if self.fill:
                if self.selected:
                    fillColor=self.sel_fill_color
                else:
                    fillColor=self.fill_color
                painter.fillPath(line_path,fillColor)

    def drawVertex(self, path, point):
        d = self.point_size / self.scale
        if self.point_type == self.P_SQUARE:
            path.addRect(point.x() - d/2, point.y() - d/2, d, d)
        else:
            path.addEllipse(point, d/2.0, d/2.0)

    def containsPoint(self, point):
        return self.makePath().contains(point)

    def makePath(self):
        path = QPainterPath(self.points[0])
        for p in self.points[1:]:
            path.lineTo(p)
        return path

    def boundingRect(self):
        return self.makePath().boundingRect()

    def moveBy(self, offset):
        self.points = [p + offset for p in self.points]

    def copy(self):
        shape = Shape("Copy of %s" % self.label )
        shape.points= [p for p in self.points]
        shape.fill = self.fill
        shape.selected = self.selected
        return shape

    def __len__(self):
        return len(self.points)

    def __getitem__(self, key):
        return self.points[key]

    def __setitem__(self, key, value):
        self.points[key] = value
<|MERGE_RESOLUTION|>--- conflicted
+++ resolved
@@ -19,16 +19,10 @@
 
     ## The following class variables influence the drawing
     ## of _all_ shape objects.
-<<<<<<< HEAD
     line_color = DEFAULT_LINE_COLOR
     fill_color = DEFAULT_FILL_COLOR
+    sel_fill_color=QColor(0, 128, 255, 155)
     select_color = DEFAULT_SELECT_COLOR
-=======
-    line_color = QColor(0, 255, 0, 128)
-    fill_color = QColor(255, 0, 0, 128)
-    sel_fill_color=QColor(0, 128, 255, 155)
-    select_color = QColor(255, 255, 255)
->>>>>>> 0055179a
     point_type = P_SQUARE
     point_size = 8
     scale = 1.0
